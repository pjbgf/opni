/*
- Functions that handle each endpoint implementation update case
- Functions that handle each alert condition case
*/
package alerting

import (
	"context"
	"strings"
	"time"

	"github.com/nats-io/nats.go"
	"github.com/prometheus/common/model"
	"google.golang.org/protobuf/types/known/timestamppb"

	"github.com/rancher/opni/pkg/alerting/metrics"
	"github.com/rancher/opni/plugins/alerting/pkg/alerting/messaging"
	"github.com/rancher/opni/plugins/metrics/pkg/apis/cortexadmin"
	"go.uber.org/zap"
	"gopkg.in/yaml.v3"

	"github.com/rancher/opni/pkg/alerting/shared"
	alertingv1 "github.com/rancher/opni/pkg/apis/alerting/v1"
	corev1 "github.com/rancher/opni/pkg/apis/core/v1"
)

func setupCondition(
	p *Plugin,
	lg *zap.SugaredLogger,
	ctx context.Context,
	req *alertingv1.AlertCondition,
	newConditionId string) (*corev1.Reference, error) {
	if s := req.GetAlertType().GetSystem(); s != nil {
		err := p.handleSystemAlertCreation(ctx, s, newConditionId, req.GetName())
		if err != nil {
			return nil, err
		}
		return &corev1.Reference{Id: newConditionId}, nil
	}
	if dc := req.GetAlertType().GetDownstreamCapability(); dc != nil {
		err := p.handleDownstreamCapabilityAlertCreation(ctx, dc, newConditionId, req.GetName())
		if err != nil {
			return nil, err
		}
		return &corev1.Reference{Id: newConditionId}, nil
	}
	if cs := req.GetAlertType().GetMonitoringBackend(); cs != nil {
		err := p.handleMonitoringBackendAlertCreation(ctx, cs, newConditionId, req.GetName())
		if err != nil {
			return nil, err
		}
		return &corev1.Reference{Id: newConditionId}, nil
	}
	if k := req.GetAlertType().GetKubeState(); k != nil {
		err := p.handleKubeAlertCreation(ctx, k, newConditionId, req.Name)
		if err != nil {
			return nil, err
		}
		return &corev1.Reference{Id: newConditionId}, nil
	}
	if c := req.GetAlertType().GetCpu(); c != nil {
		err := p.handleCpuSaturationAlertCreation(ctx, c, newConditionId, req.Name)
		if err != nil {
			return nil, err
		}
		return &corev1.Reference{Id: newConditionId}, nil
	}
	if m := req.AlertType.GetMemory(); m != nil {
		err := p.handleMemorySaturationAlertCreation(ctx, m, newConditionId, req.Name)
		if err != nil {
			return nil, err
		}
		return &corev1.Reference{Id: newConditionId}, nil
	}
	if fs := req.AlertType.GetFs(); fs != nil {
		if err := p.handleFsSaturationAlertCreation(ctx, fs, newConditionId, req.Name); err != nil {
			return nil, err
		}
		return &corev1.Reference{Id: newConditionId}, nil
	}
	if q := req.AlertType.GetPrometheusQuery(); q != nil {
		if err := p.handlePrometheusQueryAlertCreation(ctx, q, newConditionId, req.Name); err != nil {
			return nil, err
		}
		return &corev1.Reference{Id: newConditionId}, nil
	}
	return nil, shared.AlertingErrNotImplemented
}

func deleteCondition(p *Plugin, lg *zap.SugaredLogger, ctx context.Context, req *alertingv1.AlertCondition, id string) error {
	if r := req.GetAlertType().GetSystem(); r != nil {
		p.msgNode.RemoveConfigListener(id)
		p.storageNode.DeleteIncidentTracker(ctx, id)
		p.storageNode.DeleteConditionStatusTracker(ctx, id)
		return nil
	}
	if r := req.AlertType.GetDownstreamCapability(); r != nil {
		p.msgNode.RemoveConfigListener(id)
		p.storageNode.DeleteIncidentTracker(ctx, id)
		p.storageNode.DeleteConditionStatusTracker(ctx, id)
		return nil
	}
	if r := req.AlertType.GetMonitoringBackend(); r != nil {
		p.msgNode.RemoveConfigListener(id)
		p.storageNode.DeleteIncidentTracker(ctx, id)
		p.storageNode.DeleteConditionStatusTracker(ctx, id)
		return nil
	}
	if r, _ := handleSwitchCortexRules(req.AlertType); r != nil {
		_, err := p.adminClient.Get().DeleteRule(ctx, &cortexadmin.RuleRequest{
			ClusterId: r.Id,
			GroupName: CortexRuleIdFromUuid(id),
		})
		return err
	}
	return shared.AlertingErrNotImplemented
}

func handleSwitchCortexRules(t *alertingv1.AlertTypeDetails) (*corev1.Reference, alertingv1.IndexableMetric) {
	if k := t.GetKubeState(); k != nil {
		return &corev1.Reference{Id: k.ClusterId}, k
	}
	if c := t.GetCpu(); c != nil {
		return c.ClusterId, c
	}
	if m := t.GetMemory(); m != nil {
		return m.ClusterId, m
	}
	if f := t.GetFs(); f != nil {
		return f.ClusterId, f
	}
	if q := t.GetPrometheusQuery(); q != nil {
		return q.ClusterId, q
	}

	return nil, nil
}

func (p *Plugin) handleSystemAlertCreation(
	ctx context.Context,
	k *alertingv1.AlertConditionSystem,
	newConditionId string,
	conditionName string,
) error {
	err := p.onSystemConditionCreate(newConditionId, conditionName, k)
	if err != nil {
		p.Logger.Errorf("failed to create agent condition %s", err)
	}
	return nil
}

func (p *Plugin) handleDownstreamCapabilityAlertCreation(
	ctx context.Context,
	k *alertingv1.AlertConditionDownstreamCapability,
	newConditionId string,
	conditionName string,
) error {
	err := p.onDownstreamCapabilityConditionCreate(newConditionId, conditionName, k)
	if err != nil {
		p.Logger.Errorf("failed to create agent condition %s", err)
	}
	return nil
}

func (p *Plugin) handleMonitoringBackendAlertCreation(
	ctx context.Context,
	k *alertingv1.AlertConditionMonitoringBackend,
	newConditionId string,
	conditionName string,
) error {
	err := p.onCortexClusterStatusCreate(newConditionId, conditionName, k)
	if err != nil {
		p.Logger.Errorf("failed to create cortex cluster condition %s", err)
	}
	return nil
}

func (p *Plugin) handleKubeAlertCreation(ctx context.Context, k *alertingv1.AlertConditionKubeState, newId, alertName string) error {
	baseKubeRule, err := metrics.NewKubeStateRule(
		k.GetObjectType(),
		k.GetObjectName(),
		k.GetNamespace(),
		k.GetState(),
		timeDurationToPromStr(k.GetFor().AsDuration()),
		metrics.KubeStateAnnotations,
	)
	if err != nil {
		return err
	}
	kubeRuleContent, err := NewCortexAlertingRule(newId, alertName, k, nil, baseKubeRule)
	p.Logger.With("handler", "kubeStateAlertCreate").Debugf("kube state alert created %v", kubeRuleContent)
	if err != nil {
		return err
	}
	out, err := yaml.Marshal(kubeRuleContent)
	if err != nil {
		return err
	}
	p.Logger.With("Expr", "kube-state").Debugf("%s", string(out))
	_, err = p.adminClient.Get().LoadRules(ctx, &cortexadmin.PostRuleRequest{
		ClusterId:   k.GetClusterId(),
		YamlContent: string(out),
	})
	if err != nil {
		return err
	}
	return nil
}

func (p *Plugin) handleCpuSaturationAlertCreation(
	ctx context.Context,
	c *alertingv1.AlertConditionCPUSaturation,
	conditionId,
	alertName string,
) error {
	baseCpuRule, err := metrics.NewCpuRule(
		c.GetNodeCoreFilters(),
		c.GetCpuStates(),
		c.GetOperation(),
		float64(c.GetExpectedRatio()),
		c.GetFor(),
		metrics.CpuRuleAnnotations,
	)
	if err != nil {
		return err
	}
	cpuRuleContent, err := NewCortexAlertingRule(conditionId, alertName, c, nil, baseCpuRule)
	if err != nil {
		return err
	}
	out, err := yaml.Marshal(cpuRuleContent)
	if err != nil {
		return err
	}
	p.Logger.With("Expr", "cpu").Debugf("%s", string(out))

	_, err = p.adminClient.Get().LoadRules(ctx, &cortexadmin.PostRuleRequest{
		ClusterId:   c.ClusterId.GetId(),
		YamlContent: string(out),
	})
	return err
}

func (p *Plugin) handleMemorySaturationAlertCreation(ctx context.Context, m *alertingv1.AlertConditionMemorySaturation, conditionId, alertName string) error {
	baseMemRule, err := metrics.NewMemRule(
		m.GetNodeMemoryFilters(),
		m.UsageTypes,
		m.GetOperation(),
		float64(m.GetExpectedRatio()),
		m.GetFor(),
		metrics.MemRuleAnnotations,
	)
	if err != nil {
		return err
	}
	memRuleContent, err := NewCortexAlertingRule(conditionId, alertName, m, nil, baseMemRule)
	if err != nil {
		return err
	}

	out, err := yaml.Marshal(memRuleContent)
	if err != nil {
		return err
	}
	p.Logger.With("Expr", "mem").Debugf("%s", string(out))
	_, err = p.adminClient.Get().LoadRules(ctx, &cortexadmin.PostRuleRequest{
		ClusterId:   m.ClusterId.GetId(),
		YamlContent: string(out),
	})
	return err
}

func (p *Plugin) handleFsSaturationAlertCreation(ctx context.Context, fs *alertingv1.AlertConditionFilesystemSaturation, conditionId, alertName string) error {
	baseFsRule, err := metrics.NewFsRule(
		fs.GetNodeFilters(),
		fs.GetOperation(),
		float64(fs.GetExpectedRatio()),
		fs.GetFor(),
		metrics.MemRuleAnnotations,
	)
	if err != nil {
		return err
	}
	fsRuleContent, err := NewCortexAlertingRule(conditionId, alertName, fs, nil, baseFsRule)
	if err != nil {
		return err
	}

	out, err := yaml.Marshal(fsRuleContent)
	if err != nil {
		return err
	}
	p.Logger.With("Expr", "fs").Debugf("%s", string(out))
	_, err = p.adminClient.Get().LoadRules(ctx, &cortexadmin.PostRuleRequest{
		ClusterId:   fs.ClusterId.GetId(),
		YamlContent: string(out),
	})
	return err
}

func (p *Plugin) handlePrometheusQueryAlertCreation(ctx context.Context, q *alertingv1.AlertConditionPrometheusQuery, conditionId, alertName string) error {
	dur := model.Duration(q.GetFor().AsDuration())
	baseRule := &metrics.AlertingRule{
		Alert:       "",
		Expr:        metrics.PostProcessRuleString(q.GetQuery()),
		For:         dur,
		Labels:      map[string]string{},
		Annotations: map[string]string{},
	}

	baseRuleContent, err := NewCortexAlertingRule(conditionId, alertName, q, nil, baseRule)
	if err != nil {
		return err
	}
	out, err := yaml.Marshal(baseRuleContent)
	if err != nil {
		return err
	}
	p.Logger.With("Expr", "user-query").Debugf("%s", string(out))
	_, err = p.adminClient.Get().LoadRules(ctx, &cortexadmin.PostRuleRequest{
		ClusterId:   q.ClusterId.GetId(),
		YamlContent: string(out),
	})

	return err
}

func (p *Plugin) onSystemConditionCreate(conditionId, conditionName string, condition *alertingv1.AlertConditionSystem) error {
	lg := p.Logger.With("onSystemConditionCreate", conditionId)
	lg.Debugf("received condition update: %v", condition)
	jsCtx, cancel := context.WithCancel(p.Ctx)
	lg.Debugf("Creating agent disconnect with timeout %s", condition.GetTimeout().AsDuration())
	agentId := condition.GetClusterId().Id

	evaluator := NewInternalConditionEvaluator(
		&internalConditionMetadata{
			conditionId:        conditionId,
			conditionName:      conditionName,
			lg:                 lg,
			clusterId:          agentId,
			alertmanagerlabels: condition.GetTriggerAnnotations(),
		},
		&internalConditionContext{
			parentCtx:        p.Ctx,
			evaluationCtx:    jsCtx,
			evaluateInterval: time.Second * 10,
			cancelEvaluation: cancel,
			evaluateDuration: condition.GetTimeout().AsDuration(),
		},
		&internalConditionStorage{
			js:              p.js.Get(),
			durableConsumer: NewAgentDurableReplayConsumer(agentId),
			streamSubject:   NewAgentStreamSubject(agentId),
			storageNode:     p.storageNode,
			msgCh:           make(chan *nats.Msg, 32),
		},
		&internalConditionState{},
		&internalConditionHooks[*corev1.ClusterHealthStatus]{
			healthOnMessage: func(h *corev1.ClusterHealthStatus) (health bool, ts *timestamppb.Timestamp) {
				lg.Debugf("received agent health update connected %v : %s", h.HealthStatus.Status.Connected, h.HealthStatus.Status.Timestamp.String())
				return h.HealthStatus.Status.Connected, h.HealthStatus.Status.Timestamp
			},
			triggerHook: func(ctx context.Context, conditionId string, labels map[string]string) {
				p.TriggerAlerts(ctx, &alertingv1.TriggerAlertsRequest{
					ConditionId: &corev1.Reference{Id: conditionId},
					Annotations: labels,
				})
			},
			resolveHook: func(ctx context.Context, conditionId string, labels map[string]string) {
				_, _ = p.ResolveAlerts(ctx, &alertingv1.ResolveAlertsRequest{
					ConditionId: &corev1.Reference{Id: conditionId},
					Annotations: labels,
				})
			},
		},
	)
	// handles re-entrant conditions
	evaluator.CalculateInitialState()
	go func() {
		defer cancel() // cancel parent context, if we return (non-recoverable)
<<<<<<< HEAD
		for {
			err = natsutil.NewPersistentStream(js, shared.NewAlertingDisconnectStream())
			if err != nil {
				lg.Errorf("alerting disconnect stream does not exist and cannot be created %s", err)
				continue
			}
			agentId := condition.GetClusterId().Id
			msgCh := make(chan *nats.Msg, 32)
			sub, err := js.ChanSubscribe(shared.NewAgentDisconnectSubject(agentId), msgCh)
			if err != nil {
				lg.Errorf("failed to chan subscribe %s", err)
			}
			defer sub.Unsubscribe()
			if err != nil {
				lg.Errorf("failed  to subscribe to %s : %s", shared.NewAgentDisconnectSubject(agentId), err)
				continue
			}
			for {
				select {
				case <-p.Ctx.Done():
					return
				case <-jsCtx.Done():
					return
				case msg := <-msgCh:
					var status health.StatusUpdate
					err := json.Unmarshal(msg.Data, &status)
					if err != nil {
						lg.With(
							zap.Error(err),
						).Error("failed to unmarshal status update")
						continue
					}
					firingLock.RLock()
					ctx, ca := context.WithTimeout(jsCtx, time.Second*5)
					err = p.storageNode.AddToAgentIncidentTracker(ctx, conditionId, alertstorage.AgentIncidentStep{
						StatusUpdate: status,
						AlertFiring:  currentlyFiring,
					})
					if err != nil {
						lg.With(
							zap.Error(err),
						).Error("failed to update agent incident tracker")
					}
					firingLock.RUnlock()
					ca()
=======
		evaluator.SubscriberLoop()
	}()
	// spawn a watcher for the incidents
	go func() {
		evaluator.EvaluateLoop()
	}()
	p.msgNode.AddSystemConfigListener(conditionId, messaging.EvaluatorContext{
		Ctx:    evaluator.evaluationCtx,
		Cancel: evaluator.cancelEvaluation,
	})
	return nil
}

func (p *Plugin) onDownstreamCapabilityConditionCreate(conditionId, conditionName string, condition *alertingv1.AlertConditionDownstreamCapability) error {
	lg := p.Logger.With("onCapabilityStatusCreate", conditionId)
	lg.Debugf("received condition update: %v", condition)
	jsCtx, cancel := context.WithCancel(p.Ctx)
	lg.Debugf("Creating agent capability unhealthy with timeout %s", condition.GetFor().AsDuration())
	agentId := condition.GetClusterId().Id
	evaluator := NewInternalConditionEvaluator(
		&internalConditionMetadata{
			conditionId:        conditionId,
			conditionName:      conditionName,
			lg:                 lg,
			clusterId:          agentId,
			alertmanagerlabels: condition.GetTriggerAnnotations(),
		},
		&internalConditionContext{
			parentCtx:        p.Ctx,
			evaluationCtx:    jsCtx,
			evaluateInterval: time.Second * 10,
			cancelEvaluation: cancel,
			evaluateDuration: condition.GetFor().AsDuration(),
		},
		&internalConditionStorage{
			js:              p.js.Get(),
			durableConsumer: NewAgentDurableReplayConsumer(agentId),
			streamSubject:   NewAgentStreamSubject(agentId),
			storageNode:     p.storageNode,
			msgCh:           make(chan *nats.Msg, 32),
		},
		&internalConditionState{},
		&internalConditionHooks[*corev1.ClusterHealthStatus]{
			healthOnMessage: func(h *corev1.ClusterHealthStatus) (healthy bool, ts *timestamppb.Timestamp) {
				healthy = true
				if h.HealthStatus.Health == nil {
					return false, h.HealthStatus.Status.Timestamp
				}
				lg.Debugf("found health conditions %v", h.HealthStatus.Health.Conditions)
				for _, s := range h.HealthStatus.Health.Conditions {
					for _, badState := range condition.GetCapabilityState() {
						if strings.Contains(s, badState) {
							healthy = false
							break
						}
					}

>>>>>>> de0f58f9
				}
				return healthy, h.HealthStatus.Status.Timestamp
			},
			triggerHook: func(ctx context.Context, conditionId string, labels map[string]string) {
				_, _ = p.TriggerAlerts(ctx, &alertingv1.TriggerAlertsRequest{
					ConditionId: &corev1.Reference{Id: conditionId},
					Annotations: labels,
				})
			},
			resolveHook: func(ctx context.Context, conditionId string, labels map[string]string) {
				_, _ = p.ResolveAlerts(ctx, &alertingv1.ResolveAlertsRequest{
					ConditionId: &corev1.Reference{Id: conditionId},
					Annotations: labels,
				})
			},
		},
	)
	// handles re-entrant conditions
	evaluator.CalculateInitialState()
	go func() {
		defer cancel() // cancel parent context, if we return (non-recoverable)
		evaluator.SubscriberLoop()
	}()
	// spawn a watcher for the incidents
	go func() {
		evaluator.EvaluateLoop()
	}()
	p.msgNode.AddSystemConfigListener(conditionId, messaging.EvaluatorContext{
		Ctx:    evaluator.evaluationCtx,
		Cancel: evaluator.cancelEvaluation,
	})
	return nil
}

func reduceCortexAdminStates(componentsToTrack []string, cStatus *cortexadmin.CortexStatus) (healthy bool, ts *timestamppb.Timestamp) {
	if cStatus == nil {
		return false, timestamppb.Now()
	}
	ts = cStatus.GetTimestamp()
	// helps track status errors to particular components, like having 3 expected replicas, but only 1-2 are running
	memberReports := map[string]bool{}
	for _, cmp := range componentsToTrack {
		switch cmp {
		case shared.CortexDistributor:
			if cStatus.Distributor == nil {
				return false, ts
			}
			for _, svc := range cStatus.Distributor.GetServices().GetServices() {
				memberReports[svc.GetName()] = true
				if svc.GetStatus() != "Running" {
					return false, ts
				}
			}
		case shared.CortexIngester:
			if cStatus.Ingester == nil {
				return false, ts
			}
			for _, member := range cStatus.Ingester.Memberlist.Members.Items {
				if _, ok := memberReports[member.Name]; !ok {
					memberReports[member.Name] = true
				}
			}
			for _, svc := range cStatus.Ingester.GetServices().GetServices() {
				memberReports[svc.GetName()] = true
				if svc.GetStatus() != "Running" {
					return false, ts
				}
			}
		case shared.CortexRuler:
			if cStatus.Ruler == nil {
				return false, ts
			}
			for _, member := range cStatus.Ruler.Memberlist.Members.Items {
				if _, ok := memberReports[member.Name]; !ok {
					memberReports[member.Name] = true
				}
			}
			for _, svc := range cStatus.Ruler.GetServices().GetServices() {
				memberReports[svc.GetName()] = true
				if svc.GetStatus() != "Running" {
					return false, ts
				}
			}
		case shared.CortexPurger:
			if cStatus.Purger == nil {
				return false, ts
			}
			for _, svc := range cStatus.Purger.GetServices().GetServices() {
				memberReports[svc.GetName()] = true
				if svc.GetStatus() != "Running" {
					return false, ts
				}
			}
		case shared.CortexCompactor:
			if cStatus.Compactor == nil {
				return false, ts
			}
			for _, member := range cStatus.Compactor.Memberlist.Members.Items {
				if _, ok := memberReports[member.Name]; !ok {
					memberReports[member.Name] = true
				}
			}
			for _, svc := range cStatus.Compactor.GetServices().GetServices() {
				memberReports[svc.GetName()] = true
				if svc.GetStatus() != "Running" {
					return false, ts
				}
			}
		case shared.CortexStoreGateway:
			if cStatus.StoreGateway == nil {
				return false, ts
			}
			for _, svc := range cStatus.StoreGateway.GetServices().GetServices() {
				memberReports[svc.GetName()] = true
				if svc.GetStatus() != "Running" {
					return false, ts
				}
			}
		case shared.CortexQueryFrontend:
			if cStatus.QueryFrontend == nil {
				return false, ts
			}
			for _, svc := range cStatus.QueryFrontend.GetServices().GetServices() {
				memberReports[svc.GetName()] = true
				if svc.GetStatus() != "Running" {
					return false, ts
				}
			}
		case shared.CortexQuerier:
			if cStatus.Querier == nil {
				return false, ts
			}
			for _, svc := range cStatus.Querier.GetServices().GetServices() {
				memberReports[svc.GetName()] = true
				if svc.GetStatus() != "Running" {
					return false, ts
				}
			}
		}
	}
	// on cortex-status error, if a specific component is not reported, we assume it is unhealthy
	for _, component := range componentsToTrack {
		for member, reportedOn := range memberReports {
			if strings.Contains(member, component) && !reportedOn {
				return false, ts
			}
		}
	}
	return true, ts
}

func (p *Plugin) onCortexClusterStatusCreate(conditionId, conditionName string, condition *alertingv1.AlertConditionMonitoringBackend) error {
	lg := p.Logger.With("onCortexClusterStatusCreate", conditionId)
	lg.Debugf("received condition update: %v", condition)
	jsCtx, cancel := context.WithCancel(p.Ctx)
	lg.Debugf("Creating cortex status with timeout %s", condition.GetFor().AsDuration())

	evaluator := NewInternalConditionEvaluator(
		&internalConditionMetadata{
			conditionId:        conditionId,
			conditionName:      conditionName,
			lg:                 lg,
			clusterId:          "", // unused here
			alertmanagerlabels: condition.GetTriggerAnnotations(),
		},
		&internalConditionContext{
			parentCtx:        p.Ctx,
			evaluationCtx:    jsCtx,
			evaluateInterval: time.Minute,
			cancelEvaluation: cancel,
			evaluateDuration: condition.GetFor().AsDuration(),
		},
		&internalConditionStorage{
			js:              p.js.Get(),
			durableConsumer: nil,
			streamSubject:   NewCortexStatusSubject(),
			storageNode:     p.storageNode,
			msgCh:           make(chan *nats.Msg, 32),
		},
		&internalConditionState{},
		&internalConditionHooks[*cortexadmin.CortexStatus]{
			healthOnMessage: func(h *cortexadmin.CortexStatus) (healthy bool, ts *timestamppb.Timestamp) {
				return reduceCortexAdminStates(condition.GetBackendComponents(), h)
			},
			triggerHook: func(ctx context.Context, conditionId string, labels map[string]string) {
				_, _ = p.TriggerAlerts(ctx, &alertingv1.TriggerAlertsRequest{
					ConditionId: &corev1.Reference{Id: conditionId},
					Annotations: labels,
				})
			},
			resolveHook: func(ctx context.Context, conditionId string, labels map[string]string) {
				lg.Debug("resolve cortex status condition")
				_, _ = p.ResolveAlerts(ctx, &alertingv1.ResolveAlertsRequest{
					ConditionId: &corev1.Reference{Id: conditionId},
					Annotations: labels,
				})
			},
		},
	)
	// handles re-entrant conditions
	evaluator.CalculateInitialState()
	go func() {
		defer cancel() // cancel parent context, if we return (non-recoverable)
		evaluator.SubscriberLoop()
	}()
	// spawn a watcher for the incidents
	go func() {
		evaluator.EvaluateLoop()
	}()
	p.msgNode.AddSystemConfigListener(conditionId, messaging.EvaluatorContext{
		Ctx:    evaluator.evaluationCtx,
		Cancel: evaluator.cancelEvaluation,
	})
	return nil
}<|MERGE_RESOLUTION|>--- conflicted
+++ resolved
@@ -378,53 +378,6 @@
 	evaluator.CalculateInitialState()
 	go func() {
 		defer cancel() // cancel parent context, if we return (non-recoverable)
-<<<<<<< HEAD
-		for {
-			err = natsutil.NewPersistentStream(js, shared.NewAlertingDisconnectStream())
-			if err != nil {
-				lg.Errorf("alerting disconnect stream does not exist and cannot be created %s", err)
-				continue
-			}
-			agentId := condition.GetClusterId().Id
-			msgCh := make(chan *nats.Msg, 32)
-			sub, err := js.ChanSubscribe(shared.NewAgentDisconnectSubject(agentId), msgCh)
-			if err != nil {
-				lg.Errorf("failed to chan subscribe %s", err)
-			}
-			defer sub.Unsubscribe()
-			if err != nil {
-				lg.Errorf("failed  to subscribe to %s : %s", shared.NewAgentDisconnectSubject(agentId), err)
-				continue
-			}
-			for {
-				select {
-				case <-p.Ctx.Done():
-					return
-				case <-jsCtx.Done():
-					return
-				case msg := <-msgCh:
-					var status health.StatusUpdate
-					err := json.Unmarshal(msg.Data, &status)
-					if err != nil {
-						lg.With(
-							zap.Error(err),
-						).Error("failed to unmarshal status update")
-						continue
-					}
-					firingLock.RLock()
-					ctx, ca := context.WithTimeout(jsCtx, time.Second*5)
-					err = p.storageNode.AddToAgentIncidentTracker(ctx, conditionId, alertstorage.AgentIncidentStep{
-						StatusUpdate: status,
-						AlertFiring:  currentlyFiring,
-					})
-					if err != nil {
-						lg.With(
-							zap.Error(err),
-						).Error("failed to update agent incident tracker")
-					}
-					firingLock.RUnlock()
-					ca()
-=======
 		evaluator.SubscriberLoop()
 	}()
 	// spawn a watcher for the incidents
@@ -482,7 +435,6 @@
 						}
 					}
 
->>>>>>> de0f58f9
 				}
 				return healthy, h.HealthStatus.Status.Timestamp
 			},
