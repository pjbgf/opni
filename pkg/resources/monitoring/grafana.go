package monitoring

import (
	"encoding/json"
	"fmt"
	"net/url"
	"strings"

	_ "embed"

	grafanav1alpha1 "github.com/grafana-operator/grafana-operator/v4/api/integreatly/v1alpha1"
	"github.com/imdario/mergo"
	"github.com/rancher/opni/pkg/auth/openid"
	"github.com/rancher/opni/pkg/config/v1beta1"
	"github.com/rancher/opni/pkg/resources"
	"github.com/samber/lo"
	"github.com/ttacon/chalk"
	corev1 "k8s.io/api/core/v1"
	"k8s.io/apimachinery/pkg/api/resource"
	metav1 "k8s.io/apimachinery/pkg/apis/meta/v1"
	"sigs.k8s.io/controller-runtime/pkg/controller/controllerutil"
)

//go:embed dashboards/dashboards.json
var dashboardsJson []byte

//go:embed dashboards/opni-gateway.json
var opniGatewayJson []byte

//go:embed dashboards/home.json
var homeDashboardJson []byte

//go:embed dashboards/opni-service-latency.json
var serviceLatencyDashboardJson []byte

//go:embed slo/slo_grafana_overview.json
var sloOverviewDashboard []byte

//go:embed slo/slo_grafana_detailed.json
var sloDetailedDashboard []byte

const (
	grafanaImageVersion = "10.1.1"
	grafanaImageRepo    = "grafana"
)

func (r *Reconciler) grafana() ([]resources.Resource, error) {
	dashboardSelector := &metav1.LabelSelector{
		MatchLabels: map[string]string{
			resources.AppNameLabel:  "grafana",
			resources.PartOfLabel:   "opni",
			resources.InstanceLabel: r.mc.Name,
		},
	}

	grafana := &grafanav1alpha1.Grafana{
		ObjectMeta: metav1.ObjectMeta{
			Name:      "opni",
			Namespace: r.mc.Namespace,
		},
	}
	datasource := &grafanav1alpha1.GrafanaDataSource{
		ObjectMeta: metav1.ObjectMeta{
			Name:      "opni",
			Namespace: r.mc.Namespace,
		},
	}

	legacyResources := []resources.Resource{
		resources.Absent(&grafanav1alpha1.Grafana{
			ObjectMeta: metav1.ObjectMeta{
				Name:      "opni-monitoring",
				Namespace: r.mc.Namespace,
			},
		}),
		resources.Absent(&grafanav1alpha1.GrafanaDataSource{
			ObjectMeta: metav1.ObjectMeta{
				Name:      "opni-monitoring",
				Namespace: r.mc.Namespace,
			},
		}),
	}

	grafanaDashboards := []*grafanav1alpha1.GrafanaDashboard{
		{
			ObjectMeta: metav1.ObjectMeta{
				Name:      "opni-gateway.json",
				Namespace: r.mc.Namespace,
				Labels:    dashboardSelector.MatchLabels,
			},
			Spec: grafanav1alpha1.GrafanaDashboardSpec{
				Json: string(opniGatewayJson),
			},
		},
		{
			ObjectMeta: metav1.ObjectMeta{
				Name:      "opni-home.json",
				Namespace: r.mc.Namespace,
				Labels:    dashboardSelector.MatchLabels,
			},
			Spec: grafanav1alpha1.GrafanaDashboardSpec{
				Json:               string(homeDashboardJson),
				UseAsHomeDashboard: true,
			},
		},
		{
			ObjectMeta: metav1.ObjectMeta{
				Name:      "opni-service-latency.json",
				Namespace: r.mc.Namespace,
				Labels:    dashboardSelector.MatchLabels,
			},
			Spec: grafanav1alpha1.GrafanaDashboardSpec{
				Json: string(serviceLatencyDashboardJson),
			},
		},
		{
			ObjectMeta: metav1.ObjectMeta{
				Name:      "slo-overview.json",
				Namespace: r.mc.Namespace,
				Labels:    dashboardSelector.MatchLabels,
			},
			Spec: grafanav1alpha1.GrafanaDashboardSpec{
				Json: string(sloOverviewDashboard),
			},
		},
		{
			ObjectMeta: metav1.ObjectMeta{
				Name:      "slo-detailed.json",
				Namespace: r.mc.Namespace,
				Labels:    dashboardSelector.MatchLabels,
			},
			Spec: grafanav1alpha1.GrafanaDashboardSpec{
				Json: string(sloDetailedDashboard),
			},
		},
	}

	dashboards := map[string]json.RawMessage{}
	if err := json.Unmarshal(dashboardsJson, &dashboards); err != nil {
		return nil, err
	}
	for name, jsonData := range dashboards {
		grafanaDashboards = append(grafanaDashboards, &grafanav1alpha1.GrafanaDashboard{
			ObjectMeta: metav1.ObjectMeta{
				Name:      name,
				Namespace: r.mc.Namespace,
				Labels:    dashboardSelector.MatchLabels,
			},
			Spec: grafanav1alpha1.GrafanaDashboardSpec{
				Json: string(jsonData),
			},
		})
	}

	if !r.mc.Spec.Grafana.GetEnabled() {
		absentResources := append([]resources.Resource{
			resources.Absent(grafana),
			resources.Absent(datasource),
		}, legacyResources...)
		for _, dashboard := range grafanaDashboards {
			absentResources = append(absentResources, resources.Absent(dashboard))
		}
		return absentResources, nil
	}

	gatewayHostname := r.gw.Spec.Hostname
	gatewayAuthProvider := r.gw.Spec.Auth.Provider

	grafanaHostname := fmt.Sprintf("grafana.%s", gatewayHostname)
	if r.mc.Spec.Grafana.GetHostname() != "" {
		grafanaHostname = r.mc.Spec.Grafana.GetHostname()
	}

	if strings.Contains(grafanaHostname, "://") {
		_, grafanaHostname, _ = strings.Cut(grafanaHostname, "://")
	}

	grafanaHostname = strings.TrimSpace(grafanaHostname)
	if _, err := url.Parse(grafanaHostname); err != nil {
		return nil, fmt.Errorf("invalid grafana hostname: %w", err)
	}

	tag := "latest"
	if r.mc.Spec.Grafana.GetVersion() != "" {
		tag = strings.TrimSpace(r.mc.Spec.Grafana.GetVersion())
	}

	defaults := grafanav1alpha1.GrafanaSpec{
		DashboardLabelSelector: []*metav1.LabelSelector{dashboardSelector},
<<<<<<< HEAD
		BaseImage:              "grafana/grafana:" + tag,
=======
		BaseImage:              fmt.Sprintf("%s/grafana:%s", grafanaImageRepo, grafanaImageVersion),
>>>>>>> f12c766d
		Client: &grafanav1alpha1.GrafanaClient{
			PreferService: lo.ToPtr(true),
		},
		Config: grafanav1alpha1.GrafanaConfig{
			Server: &grafanav1alpha1.GrafanaConfigServer{
				Domain:  grafanaHostname,
				RootUrl: "https://" + grafanaHostname,
			},
			Auth: &grafanav1alpha1.GrafanaConfigAuth{
				DisableLoginForm: lo.ToPtr(true),
			},
			AuthGenericOauth: &grafanav1alpha1.GrafanaConfigAuthGenericOauth{
				Enabled: lo.ToPtr(true),
				Scopes:  "openid profile email",
			},
			UnifiedAlerting: &grafanav1alpha1.GrafanaConfigUnifiedAlerting{
				Enabled: lo.ToPtr(true),
			},
			Alerting: &grafanav1alpha1.GrafanaConfigAlerting{
				Enabled: lo.ToPtr(false),
			},
			FeatureToggles: &grafanav1alpha1.GrafanaConfigFeatureToggles{
				Enable: "accessTokenExpirationCheck panelTitleSearch increaseInMemDatabaseQueryCache newPanelChromeUI",
			},
		},
		Deployment: &grafanav1alpha1.GrafanaDeployment{
			SecurityContext: &corev1.PodSecurityContext{
				FSGroup: lo.ToPtr(int64(472)),
			},
			Env: []corev1.EnvVar{
				{
					Name:  "GF_INSTALL_PLUGINS",
					Value: "grafana-polystat-panel,marcusolsson-treemap-panel",
				},
			},
		},
		Secrets: []string{"opni-gateway-client-cert"},
		DataStorage: &grafanav1alpha1.GrafanaDataStorage{
			Size: resource.MustParse("10Gi"),
		},
	}

	spec := r.mc.Spec.Grafana.GrafanaSpec

	// apply defaults to user-provided config
	// ensure label selectors and secrets are appended to any user defined ones
	if err := mergo.Merge(&spec, defaults, mergo.WithAppendSlice); err != nil {
		return nil, err
	}

	// special case as we don't want the append slice logic for access modes
	if spec.DataStorage.AccessModes == nil {
		spec.DataStorage.AccessModes = []corev1.PersistentVolumeAccessMode{corev1.ReadWriteOnce}
	}

	// special case to fill the ingress hostname if not set
	if spec.Ingress != nil {
		if spec.Ingress.Hostname == "" {
			spec.Ingress.Hostname = grafanaHostname
		}
	}

	grafana.Spec = spec

	datasource.Spec = grafanav1alpha1.GrafanaDataSourceSpec{
		Name: "opni-datasources",
		Datasources: []grafanav1alpha1.GrafanaDataSourceFields{
			{
				Name:            "Opni",
				Type:            "prometheus",
				Access:          "proxy",
				Url:             fmt.Sprintf("https://opni-internal.%s.svc:8080/api/prom", r.mc.Namespace),
				WithCredentials: true,
				Editable:        false,
				IsDefault:       true,
				JsonData: grafanav1alpha1.GrafanaDataSourceJsonData{
					AlertManagerUID:   "opni_alertmanager",
					OauthPassThru:     true,
					TlsAuthWithCACert: true,
				},
				SecureJsonData: grafanav1alpha1.GrafanaDataSourceSecureJsonData{
					TlsCaCert:     "$__file{/etc/grafana-secrets/opni-gateway-client-cert/ca.crt}",
					TlsClientCert: "$__file{/etc/grafana-secrets/opni-gateway-client-cert/tls.crt}",
					TlsClientKey:  "$__file{/etc/grafana-secrets/opni-gateway-client-cert/tls.key}",
				},
			},
			{
				Name:            "Opni Alertmanager",
				Uid:             "opni_alertmanager",
				Type:            "alertmanager",
				Access:          "proxy",
				Url:             fmt.Sprintf("https://opni-internal.%s.svc:8080/api/prom", r.mc.Namespace),
				WithCredentials: true,
				Editable:        false,
				JsonData: grafanav1alpha1.GrafanaDataSourceJsonData{
					Implementation:    "cortex",
					TlsAuthWithCACert: true,
					OauthPassThru:     true,
				},
				SecureJsonData: grafanav1alpha1.GrafanaDataSourceSecureJsonData{
					TlsCaCert:     "$__file{/etc/grafana-secrets/opni-gateway-client-cert/ca.crt}",
					TlsClientCert: "$__file{/etc/grafana-secrets/opni-gateway-client-cert/tls.crt}",
					TlsClientKey:  "$__file{/etc/grafana-secrets/opni-gateway-client-cert/tls.key}",
				},
			},
		},
	}

	switch gatewayAuthProvider {
	case v1beta1.AuthProviderNoAuth:
		grafana.Spec.Config.AuthGenericOauth = &grafanav1alpha1.GrafanaConfigAuthGenericOauth{
			Enabled:           lo.ToPtr(true),
			ClientId:          "grafana",
			ClientSecret:      "noauth",
			Scopes:            "openid profile email",
			AuthUrl:           fmt.Sprintf("http://%s:4000/oauth2/authorize", gatewayHostname),
			TokenUrl:          fmt.Sprintf("http://%s:4000/oauth2/token", gatewayHostname),
			ApiUrl:            fmt.Sprintf("http://%s:4000/oauth2/userinfo", gatewayHostname),
			RoleAttributePath: "grafana_role",
		}
	case v1beta1.AuthProviderOpenID:
		spec := r.gw.Spec.Auth.Openid
		if spec.Discovery == nil && spec.WellKnownConfiguration == nil {
			return nil, openid.ErrMissingDiscoveryConfig
		}
		wkc, err := spec.OpenidConfig.GetWellKnownConfiguration()
		if err != nil {
			return nil, fmt.Errorf("failed to fetch configuration from openid provider: %w", err)
		}
		scopes := spec.Scopes
		if len(scopes) == 0 {
			scopes = []string{"openid", "profile", "email"}
		}
		grafana.Spec.Config.AuthGenericOauth = &grafanav1alpha1.GrafanaConfigAuthGenericOauth{
			Enabled:               lo.ToPtr(true),
			ClientId:              spec.ClientID,
			ClientSecret:          spec.ClientSecret,
			Scopes:                strings.Join(scopes, " "),
			AuthUrl:               wkc.AuthEndpoint,
			TokenUrl:              wkc.TokenEndpoint,
			ApiUrl:                wkc.UserinfoEndpoint,
			RoleAttributePath:     spec.RoleAttributePath,
			AllowSignUp:           spec.AllowSignUp,
			AllowedDomains:        strings.Join(spec.AllowedDomains, " "),
			RoleAttributeStrict:   spec.RoleAttributeStrict,
			EmailAttributePath:    spec.EmailAttributePath,
			TLSSkipVerifyInsecure: spec.InsecureSkipVerify,
			TLSClientCert:         spec.TLSClientCert,
			TLSClientKey:          spec.TLSClientKey,
			TLSClientCa:           spec.TLSClientCA,
		}
		if wkc.EndSessionEndpoint != "" {
			grafana.Spec.Config.Auth.SignoutRedirectUrl = wkc.EndSessionEndpoint
		}

		if spec.InsecureSkipVerify != nil && *spec.InsecureSkipVerify {
			r.logger.Warn(chalk.Yellow.Color("InsecureSkipVerify enabled for openid auth"))
		}
	}

	controllerutil.SetOwnerReference(r.mc, grafana, r.client.Scheme())
	controllerutil.SetOwnerReference(r.mc, datasource, r.client.Scheme())

	presentResources := []resources.Resource{
		resources.Present(grafana),
		resources.Present(datasource),
	}
	for _, dashboard := range grafanaDashboards {
		controllerutil.SetOwnerReference(r.mc, dashboard, r.client.Scheme())
		presentResources = append(presentResources, resources.Present(dashboard))
	}

	return append(presentResources, legacyResources...), nil
}<|MERGE_RESOLUTION|>--- conflicted
+++ resolved
@@ -180,18 +180,14 @@
 		return nil, fmt.Errorf("invalid grafana hostname: %w", err)
 	}
 
-	tag := "latest"
+	tag := "10.1.1"
 	if r.mc.Spec.Grafana.GetVersion() != "" {
 		tag = strings.TrimSpace(r.mc.Spec.Grafana.GetVersion())
 	}
 
 	defaults := grafanav1alpha1.GrafanaSpec{
 		DashboardLabelSelector: []*metav1.LabelSelector{dashboardSelector},
-<<<<<<< HEAD
 		BaseImage:              "grafana/grafana:" + tag,
-=======
-		BaseImage:              fmt.Sprintf("%s/grafana:%s", grafanaImageRepo, grafanaImageVersion),
->>>>>>> f12c766d
 		Client: &grafanav1alpha1.GrafanaClient{
 			PreferService: lo.ToPtr(true),
 		},
