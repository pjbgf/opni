package agent

import (
	"context"
	"errors"
	"fmt"
	"sync"
	"time"

	"github.com/gofiber/fiber/v2"
	gsync "github.com/kralicky/gpkg/sync"
	controlv1 "github.com/rancher/opni/pkg/apis/control/v1"
	corev1 "github.com/rancher/opni/pkg/apis/core/v1"
	"github.com/rancher/opni/pkg/bootstrap"
	"github.com/rancher/opni/pkg/clients"
	"github.com/rancher/opni/pkg/config/v1beta1"
	"github.com/rancher/opni/pkg/ident"
	"github.com/rancher/opni/pkg/keyring"
	"github.com/rancher/opni/pkg/logger"
	"github.com/rancher/opni/pkg/storage"
	"github.com/rancher/opni/pkg/storage/crds"
	"github.com/rancher/opni/pkg/storage/etcd"
	"github.com/rancher/opni/pkg/trust"
	"github.com/rancher/opni/plugins/cortex/pkg/apis/remotewrite"
	"github.com/valyala/fasthttp"
	"go.uber.org/zap"
	emptypb "google.golang.org/protobuf/types/known/emptypb"
)

type conditionStatus int32

const (
	statusPending conditionStatus = 0
	statusFailure conditionStatus = 1
)

func (s conditionStatus) String() string {
	switch s {
	case statusPending:
		return "Pending"
	case statusFailure:
		return "Failure"
	}
	return ""
}

const (
	condRemoteWrite = "Remote Write"
	condRuleSync    = "Rule Sync"
)

type Agent struct {
	controlv1.UnsafeAgentControlServer
	AgentOptions
	v1beta1.AgentConfigSpec
	app    *fiber.App
	logger *zap.SugaredLogger

	tenantID         string
	identityProvider ident.Provider
	keyringStore     storage.KeyringStore
	gatewayClient    clients.GatewayGRPCClient

	remoteWriteClient clients.Locker[remotewrite.RemoteWriteClient]

	conditions gsync.Map[string, conditionStatus]
}

type AgentOptions struct {
	bootstrapper bootstrap.Bootstrapper
}

type AgentOption func(*AgentOptions)

func (o *AgentOptions) apply(opts ...AgentOption) {
	for _, op := range opts {
		op(o)
	}
}

func WithBootstrapper(bootstrapper bootstrap.Bootstrapper) AgentOption {
	return func(o *AgentOptions) {
		o.bootstrapper = bootstrapper
	}
}

func default404Handler(c *fiber.Ctx) error {
	return c.SendStatus(fiber.StatusNotFound)
}

func New(ctx context.Context, conf *v1beta1.AgentConfig, opts ...AgentOption) (*Agent, error) {
	lg := logger.New().Named("agent")
	options := AgentOptions{}
	options.apply(opts...)

	app := fiber.New(fiber.Config{
		Prefork:               false,
		StrictRouting:         false,
		AppName:               "Opni Monitoring Agent",
		ReduceMemoryUsage:     false,
		Network:               "tcp4",
		DisableStartupMessage: true,
	})
	logger.ConfigureAppLogger(app, "agent")

	app.All("/healthz", func(c *fiber.Ctx) error {
		return c.SendStatus(fasthttp.StatusOK)
	})

	initCtx, initCancel := context.WithTimeout(ctx, 10*time.Second)
	defer initCancel()

	ip, err := ident.GetProvider(conf.Spec.IdentityProvider)
	if err != nil {
		return nil, fmt.Errorf("configuration error: %w", err)
	}
	id, err := ip.UniqueIdentifier(initCtx)
	if err != nil {
		return nil, fmt.Errorf("error getting unique identifier: %w", err)
	}
	agent := &Agent{
		AgentOptions:     options,
		AgentConfigSpec:  conf.Spec,
		app:              app,
		logger:           lg,
		tenantID:         id,
		identityProvider: ip,
	}
	agent.initConditions()

	var keyringStoreBroker storage.KeyringStoreBroker
	switch agent.Storage.Type {
	case v1beta1.StorageTypeEtcd:
		keyringStoreBroker = etcd.NewEtcdStore(ctx, agent.Storage.Etcd)
	case v1beta1.StorageTypeCRDs:
		keyringStoreBroker = crds.NewCRDStore()
	default:
		return nil, fmt.Errorf("unknown storage type: %s", agent.Storage.Type)
	}
	agent.keyringStore, err = keyringStoreBroker.KeyringStore("agent", &corev1.Reference{
		Id: id,
	})
	if err != nil {
		return nil, fmt.Errorf("error creating keyring store: %w", err)
	}

	var kr keyring.Keyring
	if options.bootstrapper != nil {
		if kr, err = agent.bootstrap(initCtx); err != nil {
			return nil, fmt.Errorf("error during bootstrap: %w", err)
		}
	} else {
		if kr, err = agent.loadKeyring(initCtx); err != nil {
			return nil, fmt.Errorf("error loading keyring: %w", err)
		}
	}

	if conf.Spec.GatewayAddress == "" {
		return nil, errors.New("gateway address not set")
	}

	var trustStrategy trust.Strategy
	switch conf.Spec.TrustStrategy {
	case v1beta1.TrustStrategyPKP:
		conf := trust.StrategyConfig{
			PKP: &trust.PKPConfig{
				Pins: trust.NewKeyringPinSource(kr),
			},
		}
		trustStrategy, err = conf.Build()
		if err != nil {
			return nil, fmt.Errorf("error configuring pkp trust from keyring: %w", err)
		}
	case v1beta1.TrustStrategyCACerts:
		conf := trust.StrategyConfig{
			CACerts: &trust.CACertsConfig{
				CACerts: trust.NewKeyringCACertsSource(kr),
			},
		}
		trustStrategy, err = conf.Build()
		if err != nil {
			return nil, fmt.Errorf("error configuring ca certs trust from keyring: %w", err)
		}
	case v1beta1.TrustStrategyInsecure:
		conf := trust.StrategyConfig{
			Insecure: &trust.InsecureConfig{},
		}
		trustStrategy, err = conf.Build()
		if err != nil {
			return nil, fmt.Errorf("error configuring insecure trust: %w", err)
		}
	default:
		return nil, fmt.Errorf("unknown trust strategy: %s", conf.Spec.TrustStrategy)
	}

	agent.gatewayClient, err = clients.NewGatewayGRPCClient(
		conf.Spec.GatewayAddress, ip, kr, trustStrategy)
	if err != nil {
		return nil, fmt.Errorf("error configuring gateway client: %w", err)
	}
	controlv1.RegisterAgentControlServer(agent.gatewayClient, agent)

	var startRuleStreamOnce sync.Once
	go func() {
<<<<<<< HEAD
		for {
			cc, err := agent.gatewayClient.Dial(ctx)
			if err != nil {
				lg.With(
					zap.Error(err),
				).Error("error dialing gateway")
				time.Sleep(time.Second)
				continue
			}
			streamClient := streamv1.NewStreamClient(cc)
			lg.Info("establishing streaming connection with gateway")
			stream, err := streamClient.Connect(ctx)
			if err != nil {
				lg.With(
					zap.Error(err),
				).Error("error connecting to gateway")
				time.Sleep(time.Second)
				continue
			}
			lg.Info("stream connected")
			defer lg.Info("stream disconnected")

			ts := totem.NewServer(stream)
			controlv1.RegisterAgentControlServer(ts, agent)
			// TODO : register agent service discovery

			tc, errC := ts.Serve()
			agent.remoteWriteMu.Lock()
			agent.remoteWriteClient = remotewrite.NewRemoteWriteClient(tc)
			agent.remoteWriteMu.Unlock()

			startRuleStreamOnce.Do(func() {
				go agent.streamRulesToGateway(ctx)
			})

			// TODO service discovery stream
			// startServiceDiscoverOnce.Do(func() {
			// 	go agent.streamServiceDiscoveryToGateway(ctx)
			// })

			select {
			case <-ctx.Done():
				return
			case err := <-errC:
				lg.With(
					zap.Error(err),
				).Error("stream server error")
			}
=======
		for ctx.Err() == nil {
			cc, errF := agent.gatewayClient.Connect(ctx)
			if !errF.IsSet() {
				agent.remoteWriteClient = clients.NewLocker(cc, remotewrite.NewRemoteWriteClient)
>>>>>>> 457f388b

				startRuleStreamOnce.Do(func() {
					go agent.streamRulesToGateway(ctx)
				})

				lg.Error(errF.Get())
				agent.remoteWriteClient.Close()
			} else {
				lg.Error(errF.Get())
			}
		}
	}()

	app.Post("/api/agent/push", agent.handlePushRequest)
	app.Use(default404Handler)

	return agent, nil
}

func (a *Agent) handlePushRequest(c *fiber.Ctx) error {
	var status int
	ok := a.remoteWriteClient.Use(func(rwc remotewrite.RemoteWriteClient) {
		if rwc == nil {
			a.conditions.Store(condRemoteWrite, statusPending)
			status = fiber.StatusServiceUnavailable
			return
		}
		_, err := rwc.Push(c.Context(), &remotewrite.Payload{
			AuthorizedClusterID: a.tenantID,
			Contents:            c.Body(),
		})
		if err != nil {
			a.logger.Errorf("remote write error: %v", err)
			a.conditions.Store(condRemoteWrite, statusFailure)
			status = fiber.StatusServiceUnavailable
			return
		}
		a.conditions.Delete(condRemoteWrite)
		status = fiber.StatusOK
	})
	if !ok {
		status = fiber.StatusServiceUnavailable
	}
	return c.SendStatus(status)
}

func (a *Agent) ListenAndServe() error {
	return a.app.Listen(a.ListenAddress)
}

func (a *Agent) Shutdown() error {
	return a.app.Shutdown()
}

func (a *Agent) bootstrap(ctx context.Context) (keyring.Keyring, error) {
	lg := a.logger

	// Load the stored keyring, or bootstrap a new one if it doesn't exist
	if _, err := a.keyringStore.Get(ctx); errors.Is(err, storage.ErrNotFound) {
		lg.Info("performing initial bootstrap")
		newKeyring, err := a.bootstrapper.Bootstrap(ctx, a.identityProvider)
		if err != nil {
			return nil, err
		}
		lg.Info("bootstrap completed successfully")
		for {
			// Don't let this fail easily, otherwise we will lose the keyring forever.
			// Keep retrying until it succeeds.
			err = a.keyringStore.Put(ctx, newKeyring)
			if err != nil {
				lg.With(zap.Error(err)).Error("failed to persist keyring (retry in 1 second)")
				time.Sleep(1 * time.Second)
			} else {
				break
			}
		}
	} else if err != nil {
		return nil, fmt.Errorf("error loading keyring: %w", err)
	} else {
		lg.Warn("this agent has already been bootstrapped but may have been interrupted - will use existing keyring")
	}

	lg.Info("running post-bootstrap finalization steps")
	if err := a.bootstrapper.Finalize(ctx); err != nil {
		lg.With(zap.Error(err)).Warn("error in post-bootstrap finalization")
	} else {
		lg.Info("bootstrap completed successfully")
	}
	return a.loadKeyring(ctx)
}

func (a *Agent) loadKeyring(ctx context.Context) (keyring.Keyring, error) {
	lg := a.logger
	lg.Info("loading keyring")
	kr, err := a.keyringStore.Get(ctx)
	if err != nil {
		return nil, fmt.Errorf("error loading keyring: %w", err)
	}
	lg.Info("keyring loaded successfully")
	return kr, nil
}

func (a *Agent) GetHealth(context.Context, *emptypb.Empty) (*corev1.Health, error) {

	conditions := []string{}
	a.conditions.Range(func(key string, value conditionStatus) bool {
		conditions = append(conditions, fmt.Sprintf("%s %s", key, value))
		return true
	})

	return &corev1.Health{
		Ready:      len(conditions) == 0,
		Conditions: conditions,
	}, nil
}

func (a *Agent) initConditions() {
	a.conditions.Store(condRemoteWrite, statusPending)
	a.conditions.Store(condRuleSync, statusPending)
}<|MERGE_RESOLUTION|>--- conflicted
+++ resolved
@@ -202,61 +202,10 @@
 
 	var startRuleStreamOnce sync.Once
 	go func() {
-<<<<<<< HEAD
-		for {
-			cc, err := agent.gatewayClient.Dial(ctx)
-			if err != nil {
-				lg.With(
-					zap.Error(err),
-				).Error("error dialing gateway")
-				time.Sleep(time.Second)
-				continue
-			}
-			streamClient := streamv1.NewStreamClient(cc)
-			lg.Info("establishing streaming connection with gateway")
-			stream, err := streamClient.Connect(ctx)
-			if err != nil {
-				lg.With(
-					zap.Error(err),
-				).Error("error connecting to gateway")
-				time.Sleep(time.Second)
-				continue
-			}
-			lg.Info("stream connected")
-			defer lg.Info("stream disconnected")
-
-			ts := totem.NewServer(stream)
-			controlv1.RegisterAgentControlServer(ts, agent)
-			// TODO : register agent service discovery
-
-			tc, errC := ts.Serve()
-			agent.remoteWriteMu.Lock()
-			agent.remoteWriteClient = remotewrite.NewRemoteWriteClient(tc)
-			agent.remoteWriteMu.Unlock()
-
-			startRuleStreamOnce.Do(func() {
-				go agent.streamRulesToGateway(ctx)
-			})
-
-			// TODO service discovery stream
-			// startServiceDiscoverOnce.Do(func() {
-			// 	go agent.streamServiceDiscoveryToGateway(ctx)
-			// })
-
-			select {
-			case <-ctx.Done():
-				return
-			case err := <-errC:
-				lg.With(
-					zap.Error(err),
-				).Error("stream server error")
-			}
-=======
 		for ctx.Err() == nil {
 			cc, errF := agent.gatewayClient.Connect(ctx)
 			if !errF.IsSet() {
 				agent.remoteWriteClient = clients.NewLocker(cc, remotewrite.NewRemoteWriteClient)
->>>>>>> 457f388b
 
 				startRuleStreamOnce.Do(func() {
 					go agent.streamRulesToGateway(ctx)
