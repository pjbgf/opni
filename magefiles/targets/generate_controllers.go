package targets

import (
	"context"
	"io/fs"
	"path/filepath"
	"strings"

	"github.com/magefile/mage/mg"
	"github.com/magefile/mage/sh"
	"github.com/magefile/mage/target"
)

// Generates code and CRDs for kubebuilder apis
func (Generate) Controllers(ctx context.Context) error {
	_, tr := Tracer.Start(ctx, "target.generate.controllers")
	defer tr.End()

	var typesSources []string
	err := filepath.WalkDir("apis", func(path string, entry fs.DirEntry, err error) error {
		if err != nil {
			return err
		}
		if strings.HasSuffix(entry.Name(), "_types.go") {
			typesSources = append(typesSources, path)
		}
		return nil
	})
	if err != nil {
		return err
	}
	ok, err := target.Dir("config/crd/bases", typesSources...)
	if err != nil {
		return err
	}
	if ok {
		return sh.RunWithV(map[string]string{
			"CGO_ENABLED": "1",
<<<<<<< HEAD
		}, mg.GoCmd(), "run", "sigs.k8s.io/controller-tools/cmd/controller-gen",
=======
		}, mg.GoCmd(), "run", "sigs.k8s.io/controller-tools/cmd/controller-gen@latest",
>>>>>>> 4603dd45
			"crd:maxDescLen=0,ignoreUnexportedFields=true,allowDangerousTypes=true",
			"rbac:roleName=manager-role",
			"object",
			"paths=./apis/...",
			"output:crd:artifacts:config=config/crd/bases",
		)
	}
	return nil
}<|MERGE_RESOLUTION|>--- conflicted
+++ resolved
@@ -36,11 +36,7 @@
 	if ok {
 		return sh.RunWithV(map[string]string{
 			"CGO_ENABLED": "1",
-<<<<<<< HEAD
-		}, mg.GoCmd(), "run", "sigs.k8s.io/controller-tools/cmd/controller-gen",
-=======
 		}, mg.GoCmd(), "run", "sigs.k8s.io/controller-tools/cmd/controller-gen@latest",
->>>>>>> 4603dd45
 			"crd:maxDescLen=0,ignoreUnexportedFields=true,allowDangerousTypes=true",
 			"rbac:roleName=manager-role",
 			"object",
